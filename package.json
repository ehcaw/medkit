--- conflicted
+++ resolved
@@ -46,13 +46,8 @@
     "esbuild": "^0.25.3",
     "eslint": "^9.25.1",
     "npm-run-all": "^4.1.5",
-    "typescript": "^5.8.3"
-  },
-  "dependencies": {
-<<<<<<< HEAD
-    "18": "^0.0.0",
-=======
->>>>>>> 1a70a971
-    "@vscode/vsce": "^3.6.0"
+    "typescript": "^5.8.3",
+    "@vscode/test-cli": "^0.0.11",
+    "@vscode/test-electron": "^2.5.2"
   }
 }